/include/ "skeleton.dtsi"

#define MBUS_ID(target,attributes) (((target) << 24) | ((attributes) << 16))

/ {
	compatible = "marvell,dove";
	model = "Marvell Armada 88AP510 SoC";
	interrupt-parent = <&intc>;

	aliases {
		gpio0 = &gpio0;
		gpio1 = &gpio1;
		gpio2 = &gpio2;
	};

	cpus {
<<<<<<< HEAD
		#address-cells = <1>;
		#size-cells = <0>;

		cpu0: cpu@0 {
			compatible = "marvell,pj4a", "marvell,sheeva-v7";
			device_type = "cpu";
			next-level-cache = <&l2>;
			reg = <0>;
		};
	};

	l2: l2-cache {
		compatible = "marvell,tauros2-cache";
		marvell,tauros2-cache-features = <0>;
	};

	soc@f1000000 {
		compatible = "simple-bus";
		#address-cells = <1>;
		#size-cells = <1>;
		interrupt-parent = <&intc>;

		ranges = <0xc8000000 0xc8000000 0x0100000   /* CESA SRAM   1M */
		          0xe0000000 0xe0000000 0x8000000   /* PCIe0 Mem 128M */
		          0xe8000000 0xe8000000 0x8000000   /* PCIe1 Mem 128M */
		          0xf0000000 0xf0000000 0x0100000   /* ScratchPad  1M */
		          0x00000000 0xf1000000 0x1000000   /* SB/NB regs 16M */
		          0xf2000000 0xf2000000 0x0100000   /* PCIe0 I/O   1M */
		          0xf2100000 0xf2100000 0x0100000   /* PCIe0 I/O   1M */
		          0xf8000000 0xf8000000 0x8000000>; /* BootROM   128M */

		timer: timer@20300 {
			compatible = "marvell,orion-timer";
			reg = <0x20300 0x20>;
			interrupt-parent = <&bridge_intc>;
			interrupts = <1>, <2>;
			clocks = <&core_clk 0>;
		};

		intc: main-interrupt-ctrl@20200 {
			compatible = "marvell,orion-intc";
			interrupt-controller;
			#interrupt-cells = <1>;
			reg = <0x20200 0x10>, <0x20210 0x10>;
		};

		bridge_intc: bridge-interrupt-ctrl@20110 {
			compatible = "marvell,orion-bridge-intc";
			interrupt-controller;
			#interrupt-cells = <1>;
			reg = <0x20110 0x8>;
			interrupts = <0>;
			marvell,#interrupts = <5>;
=======
		#address-cells = <1>;
		#size-cells = <0>;

		cpu0: cpu@0 {
			compatible = "marvell,pj4a", "marvell,sheeva-v7";
			device_type = "cpu";
			next-level-cache = <&l2>;
			reg = <0>;
>>>>>>> d8ec26d7
		};
	};

	l2: l2-cache {
		compatible = "marvell,tauros2-cache";
		marvell,tauros2-cache-features = <0>;
	};

<<<<<<< HEAD
		gate_clk: clock-gating-ctrl@d0038 {
			compatible = "marvell,dove-gating-clock";
			reg = <0xd0038 0x4>;
			clocks = <&core_clk 0>;
			#clock-cells = <1>;
		};

		thermal: thermal-diode@d001c {
			compatible = "marvell,dove-thermal";
			reg = <0xd001c 0x0c>, <0xd005c 0x08>;
=======
	mbus {
		compatible = "marvell,dove-mbus", "marvell,mbus", "simple-bus";
		#address-cells = <2>;
		#size-cells = <1>;
		controller = <&mbusc>;
		pcie-mem-aperture = <0xe0000000 0x10000000>; /* 256M MEM space */
		pcie-io-aperture  = <0xf2000000 0x00200000>; /*   2M I/O space */

		ranges = <MBUS_ID(0xf0, 0x01) 0 0xf1000000 0x0100000   /* MBUS regs  1M */
			  MBUS_ID(0xf0, 0x02) 0 0xf1800000 0x1000000   /* AXI  regs 16M */
			  MBUS_ID(0x01, 0xfd) 0 0xf8000000 0x8000000   /* BootROM  128M */
			  MBUS_ID(0x03, 0x01) 0 0xc8000000 0x0100000   /* CESA SRAM  1M */
			  MBUS_ID(0x0d, 0x00) 0 0xf0000000 0x0100000>; /* PMU  SRAM  1M */

		pcie: pcie-controller {
			compatible = "marvell,dove-pcie";
			status = "disabled";
			device_type = "pci";
			#address-cells = <3>;
			#size-cells = <2>;

			msi-parent = <&intc>;
			bus-range = <0x00 0xff>;

			ranges = <0x82000000 0x0 0x40000 MBUS_ID(0xf0, 0x01) 0x40000 0 0x2000
			          0x82000000 0x0 0x80000 MBUS_ID(0xf0, 0x01) 0x80000 0 0x2000
				  0x82000000 0x1 0x0 MBUS_ID(0x04, 0xe8) 0 1 0   /* Port 0.0 Mem */
				  0x81000000 0x1 0x0 MBUS_ID(0x04, 0xe0) 0 1 0   /* Port 0.0 I/O */
				  0x82000000 0x2 0x0 MBUS_ID(0x08, 0xe8) 0 1 0   /* Port 1.0 Mem */
				  0x81000000 0x2 0x0 MBUS_ID(0x08, 0xe0) 0 1 0>; /* Port 1.0 I/O */

			pcie-port@0 {
				device_type = "pci";
				status = "disabled";
				assigned-addresses = <0x82000800 0 0x40000 0 0x2000>;
				reg = <0x0800 0 0 0 0>;
				clocks = <&gate_clk 4>;
				marvell,pcie-port = <0>;

				#address-cells = <3>;
				#size-cells = <2>;
				ranges = <0x82000000 0 0 0x82000000 0x1 0 1 0
				          0x81000000 0 0 0x81000000 0x1 0 1 0>;

				#interrupt-cells = <1>;
				interrupt-map-mask = <0 0 0 0>;
				interrupt-map = <0 0 0 0 &intc 16>;
			};

			pcie-port@1 {
				device_type = "pci";
				status = "disabled";
				assigned-addresses = <0x82002800 0 0x80000 0 0x2000>;
				reg = <0x1000 0 0 0 0>;
				clocks = <&gate_clk 5>;
				marvell,pcie-port = <1>;

				#address-cells = <3>;
				#size-cells = <2>;
				ranges = <0x82000000 0 0 0x82000000 0x2 0 1 0
				          0x81000000 0 0 0x81000000 0x2 0 1 0>;

				#interrupt-cells = <1>;
				interrupt-map-mask = <0 0 0 0>;
				interrupt-map = <0 0 0 0 &intc 18>;
			};
>>>>>>> d8ec26d7
		};

		internal-regs {
			compatible = "simple-bus";
			#address-cells = <1>;
			#size-cells = <1>;
			ranges = <0x00000000 MBUS_ID(0xf0, 0x01) 0 0x0100000   /* MBUS regs  1M */
				  0x00800000 MBUS_ID(0xf0, 0x02) 0 0x1000000   /* AXI  regs 16M */
				  0xffffe000 MBUS_ID(0x03, 0x01) 0 0x0000800   /* CESA SRAM  2k */
				  0xfffff000 MBUS_ID(0x0d, 0x00) 0 0x0000800>; /* PMU  SRAM  2k */

			mbusc: mbus-ctrl@20000 {
				compatible = "marvell,mbus-controller";
				reg = <0x20000 0x80>, <0x800100 0x8>;
			};

<<<<<<< HEAD
		uart1: serial@12100 {
			compatible = "ns16550a";
			reg = <0x12100 0x100>;
			reg-shift = <2>;
			interrupts = <8>;
			clocks = <&core_clk 0>;
			pinctrl-0 = <&pmx_uart1>;
			pinctrl-names = "default";
			status = "disabled";
		};
=======
			timer: timer@20300 {
				compatible = "marvell,orion-timer";
				reg = <0x20300 0x20>;
				interrupt-parent = <&bridge_intc>;
				interrupts = <1>, <2>;
				clocks = <&core_clk 0>;
			};
>>>>>>> d8ec26d7

			intc: main-interrupt-ctrl@20200 {
				compatible = "marvell,orion-intc";
				interrupt-controller;
				#interrupt-cells = <1>;
				reg = <0x20200 0x10>, <0x20210 0x10>;
			};

			bridge_intc: bridge-interrupt-ctrl@20110 {
				compatible = "marvell,orion-bridge-intc";
				interrupt-controller;
				#interrupt-cells = <1>;
				reg = <0x20110 0x8>;
				interrupts = <0>;
				marvell,#interrupts = <5>;
			};

<<<<<<< HEAD
		gpio0: gpio-ctrl@d0400 {
			compatible = "marvell,orion-gpio";
			#gpio-cells = <2>;
			gpio-controller;
			reg = <0xd0400 0x20>;
			ngpios = <32>;
			interrupt-controller;
			#interrupt-cells = <2>;
			interrupts = <12>, <13>, <14>, <60>;
		};

		gpio1: gpio-ctrl@d0420 {
			compatible = "marvell,orion-gpio";
			#gpio-cells = <2>;
			gpio-controller;
			reg = <0xd0420 0x20>;
			ngpios = <32>;
			interrupt-controller;
			#interrupt-cells = <2>;
			interrupts = <61>;
		};

		gpio2: gpio-ctrl@e8400 {
			compatible = "marvell,orion-gpio";
			#gpio-cells = <2>;
			gpio-controller;
			reg = <0xe8400 0x0c>;
			ngpios = <8>;
		};

		pinctrl: pin-ctrl@d0200 {
			compatible = "marvell,dove-pinctrl";
			reg = <0xd0200 0x10>;
			clocks = <&gate_clk 22>;

			pmx_gpio_0: pmx-gpio-0 {
				marvell,pins = "mpp0";
				marvell,function = "gpio";
			};

			pmx_gpio_1: pmx-gpio-1 {
				marvell,pins = "mpp1";
				marvell,function = "gpio";
			};

			pmx_gpio_2: pmx-gpio-2 {
				marvell,pins = "mpp2";
				marvell,function = "gpio";
			};

			pmx_gpio_3: pmx-gpio-3 {
				marvell,pins = "mpp3";
				marvell,function = "gpio";
			};

			pmx_gpio_4: pmx-gpio-4 {
				marvell,pins = "mpp4";
				marvell,function = "gpio";
			};

			pmx_gpio_5: pmx-gpio-5 {
				marvell,pins = "mpp5";
				marvell,function = "gpio";
			};

			pmx_gpio_6: pmx-gpio-6 {
				marvell,pins = "mpp6";
				marvell,function = "gpio";
			};

			pmx_gpio_7: pmx-gpio-7 {
				marvell,pins = "mpp7";
				marvell,function = "gpio";
			};

			pmx_gpio_8: pmx-gpio-8 {
				marvell,pins = "mpp8";
				marvell,function = "gpio";
			};

			pmx_gpio_9: pmx-gpio-9 {
				marvell,pins = "mpp9";
				marvell,function = "gpio";
			};

			pmx_gpio_10: pmx-gpio-10 {
				marvell,pins = "mpp10";
				marvell,function = "gpio";
			};

			pmx_gpio_11: pmx-gpio-11 {
				marvell,pins = "mpp11";
				marvell,function = "gpio";
			};

			pmx_gpio_12: pmx-gpio-12 {
				marvell,pins = "mpp12";
				marvell,function = "gpio";
			};

			pmx_gpio_13: pmx-gpio-13 {
				marvell,pins = "mpp13";
				marvell,function = "gpio";
			};

			pmx_gpio_14: pmx-gpio-14 {
				marvell,pins = "mpp14";
				marvell,function = "gpio";
			};

			pmx_gpio_15: pmx-gpio-15 {
				marvell,pins = "mpp15";
				marvell,function = "gpio";
			};

			pmx_gpio_16: pmx-gpio-16 {
				marvell,pins = "mpp16";
				marvell,function = "gpio";
			};

			pmx_gpio_17: pmx-gpio-17 {
				marvell,pins = "mpp17";
				marvell,function = "gpio";
			};

			pmx_gpio_18: pmx-gpio-18 {
				marvell,pins = "mpp18";
				marvell,function = "gpio";
			};

			pmx_gpio_19: pmx-gpio-19 {
				marvell,pins = "mpp19";
				marvell,function = "gpio";
			};

			pmx_gpio_20: pmx-gpio-20 {
				marvell,pins = "mpp20";
				marvell,function = "gpio";
			};

			pmx_gpio_21: pmx-gpio-21 {
				marvell,pins = "mpp21";
				marvell,function = "gpio";
			};

			pmx_camera: pmx-camera {
				marvell,pins = "mpp_camera";
				marvell,function = "camera";
			};

			pmx_camera_gpio: pmx-camera-gpio {
				marvell,pins = "mpp_camera";
				marvell,function = "gpio";
			};

			pmx_sdio0: pmx-sdio0 {
				marvell,pins = "mpp_sdio0";
				marvell,function = "sdio0";
			};

			pmx_sdio0_gpio: pmx-sdio0-gpio {
				marvell,pins = "mpp_sdio0";
				marvell,function = "gpio";
			};

			pmx_sdio1: pmx-sdio1 {
				marvell,pins = "mpp_sdio1";
				marvell,function = "sdio1";
			};

			pmx_sdio1_gpio: pmx-sdio1-gpio {
				marvell,pins = "mpp_sdio1";
				marvell,function = "gpio";
			};

			pmx_audio1_gpio: pmx-audio1-gpio {
				marvell,pins = "mpp_audio1";
				marvell,function = "gpio";
			};

			pmx_spi0: pmx-spi0 {
				marvell,pins = "mpp_spi0";
				marvell,function = "spi0";
			};

			pmx_spi0_gpio: pmx-spi0-gpio {
				marvell,pins = "mpp_spi0";
				marvell,function = "gpio";
			};

			pmx_uart1: pmx-uart1 {
				marvell,pins = "mpp_uart1";
				marvell,function = "uart1";
			};

			pmx_uart1_gpio: pmx-uart1-gpio {
				marvell,pins = "mpp_uart1";
				marvell,function = "gpio";
			};

			pmx_nand: pmx-nand {
				marvell,pins = "mpp_nand";
				marvell,function = "nand";
			};

			pmx_nand_gpo: pmx-nand-gpo {
				marvell,pins = "mpp_nand";
				marvell,function = "gpo";
			};
		};

		spi0: spi-ctrl@10600 {
			compatible = "marvell,orion-spi";
			#address-cells = <1>;
			#size-cells = <0>;
			cell-index = <0>;
			interrupts = <6>;
			reg = <0x10600 0x28>;
			clocks = <&core_clk 0>;
			pinctrl-0 = <&pmx_spi0>;
			pinctrl-names = "default";
			status = "disabled";
		};

		spi1: spi-ctrl@14600 {
			compatible = "marvell,orion-spi";
			#address-cells = <1>;
			#size-cells = <0>;
			cell-index = <1>;
			interrupts = <5>;
			reg = <0x14600 0x28>;
			clocks = <&core_clk 0>;
			status = "disabled";
		};

		i2c0: i2c-ctrl@11000 {
			compatible = "marvell,mv64xxx-i2c";
			reg = <0x11000 0x20>;
			#address-cells = <1>;
			#size-cells = <0>;
			interrupts = <11>;
			clock-frequency = <400000>;
			timeout-ms = <1000>;
			clocks = <&core_clk 0>;
			status = "disabled";
		};
=======
			core_clk: core-clocks@d0214 {
				compatible = "marvell,dove-core-clock";
				reg = <0xd0214 0x4>;
				#clock-cells = <1>;
			};

			gate_clk: clock-gating-ctrl@d0038 {
				compatible = "marvell,dove-gating-clock";
				reg = <0xd0038 0x4>;
				clocks = <&core_clk 0>;
				#clock-cells = <1>;
			};

			thermal: thermal-diode@d001c {
				compatible = "marvell,dove-thermal";
				reg = <0xd001c 0x0c>, <0xd005c 0x08>;
			};

			uart0: serial@12000 {
				compatible = "ns16550a";
				reg = <0x12000 0x100>;
				reg-shift = <2>;
				interrupts = <7>;
				clocks = <&core_clk 0>;
				status = "disabled";
			};

			uart1: serial@12100 {
				compatible = "ns16550a";
				reg = <0x12100 0x100>;
				reg-shift = <2>;
				interrupts = <8>;
				clocks = <&core_clk 0>;
				pinctrl-0 = <&pmx_uart1>;
				pinctrl-names = "default";
				status = "disabled";
			};

			uart2: serial@12200 {
				compatible = "ns16550a";
				reg = <0x12000 0x100>;
				reg-shift = <2>;
				interrupts = <9>;
				clocks = <&core_clk 0>;
				status = "disabled";
			};

			uart3: serial@12300 {
				compatible = "ns16550a";
				reg = <0x12100 0x100>;
				reg-shift = <2>;
				interrupts = <10>;
				clocks = <&core_clk 0>;
				status = "disabled";
			};
>>>>>>> d8ec26d7

			gpio0: gpio-ctrl@d0400 {
				compatible = "marvell,orion-gpio";
				#gpio-cells = <2>;
				gpio-controller;
				reg = <0xd0400 0x20>;
				ngpios = <32>;
				interrupt-controller;
				#interrupt-cells = <2>;
				interrupts = <12>, <13>, <14>, <60>;
			};

			gpio1: gpio-ctrl@d0420 {
				compatible = "marvell,orion-gpio";
				#gpio-cells = <2>;
				gpio-controller;
				reg = <0xd0420 0x20>;
				ngpios = <32>;
				interrupt-controller;
				#interrupt-cells = <2>;
				interrupts = <61>;
			};

<<<<<<< HEAD
		sdio0: sdio-host@92000 {
			compatible = "marvell,dove-sdhci";
			reg = <0x92000 0x100>;
			interrupts = <35>, <37>;
			clocks = <&gate_clk 8>;
			pinctrl-0 = <&pmx_sdio0>;
			pinctrl-names = "default";
			status = "disabled";
		};

		sdio1: sdio-host@90000 {
			compatible = "marvell,dove-sdhci";
			reg = <0x90000 0x100>;
			interrupts = <36>, <38>;
			clocks = <&gate_clk 9>;
			pinctrl-0 = <&pmx_sdio1>;
			pinctrl-names = "default";
			status = "disabled";
		};

		sata0: sata-host@a0000 {
			compatible = "marvell,orion-sata";
			reg = <0xa0000 0x2400>;
			interrupts = <62>;
			clocks = <&gate_clk 3>;
			nr-ports = <1>;
			status = "disabled";
		};

		rtc: real-time-clock@d8500 {
			compatible = "marvell,orion-rtc";
			reg = <0xd8500 0x20>;
		};

		crypto: crypto-engine@30000 {
			compatible = "marvell,orion-crypto";
			reg = <0x30000 0x10000>,
			      <0xc8000000 0x800>;
			reg-names = "regs", "sram";
			interrupts = <31>;
			clocks = <&gate_clk 15>;
			status = "okay";
		};
=======
			gpio2: gpio-ctrl@e8400 {
				compatible = "marvell,orion-gpio";
				#gpio-cells = <2>;
				gpio-controller;
				reg = <0xe8400 0x0c>;
				ngpios = <8>;
			};

			pinctrl: pin-ctrl@d0200 {
				compatible = "marvell,dove-pinctrl";
				reg = <0xd0200 0x10>;
				clocks = <&gate_clk 22>;

				pmx_gpio_0: pmx-gpio-0 {
					marvell,pins = "mpp0";
					marvell,function = "gpio";
				};

				pmx_gpio_1: pmx-gpio-1 {
					marvell,pins = "mpp1";
					marvell,function = "gpio";
				};

				pmx_gpio_2: pmx-gpio-2 {
					marvell,pins = "mpp2";
					marvell,function = "gpio";
				};

				pmx_gpio_3: pmx-gpio-3 {
					marvell,pins = "mpp3";
					marvell,function = "gpio";
				};

				pmx_gpio_4: pmx-gpio-4 {
					marvell,pins = "mpp4";
					marvell,function = "gpio";
				};

				pmx_gpio_5: pmx-gpio-5 {
					marvell,pins = "mpp5";
					marvell,function = "gpio";
				};

				pmx_gpio_6: pmx-gpio-6 {
					marvell,pins = "mpp6";
					marvell,function = "gpio";
				};

				pmx_gpio_7: pmx-gpio-7 {
					marvell,pins = "mpp7";
					marvell,function = "gpio";
				};

				pmx_gpio_8: pmx-gpio-8 {
					marvell,pins = "mpp8";
					marvell,function = "gpio";
				};

				pmx_gpio_9: pmx-gpio-9 {
					marvell,pins = "mpp9";
					marvell,function = "gpio";
				};

				pmx_gpio_10: pmx-gpio-10 {
					marvell,pins = "mpp10";
					marvell,function = "gpio";
				};

				pmx_gpio_11: pmx-gpio-11 {
					marvell,pins = "mpp11";
					marvell,function = "gpio";
				};

				pmx_gpio_12: pmx-gpio-12 {
					marvell,pins = "mpp12";
					marvell,function = "gpio";
				};

				pmx_gpio_13: pmx-gpio-13 {
					marvell,pins = "mpp13";
					marvell,function = "gpio";
				};

				pmx_audio1_extclk: pmx-audio1-extclk {
					marvell,pins = "mpp13";
					marvell,function = "audio1";
				};

				pmx_gpio_14: pmx-gpio-14 {
					marvell,pins = "mpp14";
					marvell,function = "gpio";
				};

				pmx_gpio_15: pmx-gpio-15 {
					marvell,pins = "mpp15";
					marvell,function = "gpio";
				};

				pmx_gpio_16: pmx-gpio-16 {
					marvell,pins = "mpp16";
					marvell,function = "gpio";
				};

				pmx_gpio_17: pmx-gpio-17 {
					marvell,pins = "mpp17";
					marvell,function = "gpio";
				};

				pmx_gpio_18: pmx-gpio-18 {
					marvell,pins = "mpp18";
					marvell,function = "gpio";
				};

				pmx_gpio_19: pmx-gpio-19 {
					marvell,pins = "mpp19";
					marvell,function = "gpio";
				};

				pmx_gpio_20: pmx-gpio-20 {
					marvell,pins = "mpp20";
					marvell,function = "gpio";
				};

				pmx_gpio_21: pmx-gpio-21 {
					marvell,pins = "mpp21";
					marvell,function = "gpio";
				};

				pmx_camera: pmx-camera {
					marvell,pins = "mpp_camera";
					marvell,function = "camera";
				};

				pmx_camera_gpio: pmx-camera-gpio {
					marvell,pins = "mpp_camera";
					marvell,function = "gpio";
				};

				pmx_sdio0: pmx-sdio0 {
					marvell,pins = "mpp_sdio0";
					marvell,function = "sdio0";
				};

				pmx_sdio0_gpio: pmx-sdio0-gpio {
					marvell,pins = "mpp_sdio0";
					marvell,function = "gpio";
				};

				pmx_sdio1: pmx-sdio1 {
					marvell,pins = "mpp_sdio1";
					marvell,function = "sdio1";
				};

				pmx_sdio1_gpio: pmx-sdio1-gpio {
					marvell,pins = "mpp_sdio1";
					marvell,function = "gpio";
				};

				pmx_audio1_gpio: pmx-audio1-gpio {
					marvell,pins = "mpp_audio1";
					marvell,function = "gpio";
				};

				pmx_audio1_i2s1_spdifo: pmx-audio1-i2s1-spdifo {
					marvell,pins = "mpp_audio1";
					marvell,function = "i2s1/spdifo";
				};

				pmx_spi0: pmx-spi0 {
					marvell,pins = "mpp_spi0";
					marvell,function = "spi0";
				};

				pmx_spi0_gpio: pmx-spi0-gpio {
					marvell,pins = "mpp_spi0";
					marvell,function = "gpio";
				};

				pmx_uart1: pmx-uart1 {
					marvell,pins = "mpp_uart1";
					marvell,function = "uart1";
				};

				pmx_uart1_gpio: pmx-uart1-gpio {
					marvell,pins = "mpp_uart1";
					marvell,function = "gpio";
				};

				pmx_nand: pmx-nand {
					marvell,pins = "mpp_nand";
					marvell,function = "nand";
				};

				pmx_nand_gpo: pmx-nand-gpo {
					marvell,pins = "mpp_nand";
					marvell,function = "gpo";
				};
			};

			spi0: spi-ctrl@10600 {
				compatible = "marvell,orion-spi";
				#address-cells = <1>;
				#size-cells = <0>;
				cell-index = <0>;
				interrupts = <6>;
				reg = <0x10600 0x28>;
				clocks = <&core_clk 0>;
				pinctrl-0 = <&pmx_spi0>;
				pinctrl-names = "default";
				status = "disabled";
			};

			spi1: spi-ctrl@14600 {
				compatible = "marvell,orion-spi";
				#address-cells = <1>;
				#size-cells = <0>;
				cell-index = <1>;
				interrupts = <5>;
				reg = <0x14600 0x28>;
				clocks = <&core_clk 0>;
				status = "disabled";
			};

			i2c0: i2c-ctrl@11000 {
				compatible = "marvell,mv64xxx-i2c";
				reg = <0x11000 0x20>;
				#address-cells = <1>;
				#size-cells = <0>;
				interrupts = <11>;
				clock-frequency = <400000>;
				timeout-ms = <1000>;
				clocks = <&core_clk 0>;
				status = "disabled";
			};
>>>>>>> d8ec26d7

			ehci0: usb-host@50000 {
				compatible = "marvell,orion-ehci";
				reg = <0x50000 0x1000>;
				interrupts = <24>;
				clocks = <&gate_clk 0>;
				status = "okay";
			};

			ehci1: usb-host@51000 {
				compatible = "marvell,orion-ehci";
				reg = <0x51000 0x1000>;
				interrupts = <25>;
				clocks = <&gate_clk 1>;
				status = "okay";
			};

			sdio0: sdio-host@92000 {
				compatible = "marvell,dove-sdhci";
				reg = <0x92000 0x100>;
				interrupts = <35>, <37>;
				clocks = <&gate_clk 8>;
				pinctrl-0 = <&pmx_sdio0>;
				pinctrl-names = "default";
				status = "disabled";
			};

			sdio1: sdio-host@90000 {
				compatible = "marvell,dove-sdhci";
				reg = <0x90000 0x100>;
				interrupts = <36>, <38>;
				clocks = <&gate_clk 9>;
				pinctrl-0 = <&pmx_sdio1>;
				pinctrl-names = "default";
				status = "disabled";
			};

			sata0: sata-host@a0000 {
				compatible = "marvell,orion-sata";
				reg = <0xa0000 0x2400>;
				interrupts = <62>;
				clocks = <&gate_clk 3>;
				nr-ports = <1>;
				status = "disabled";
			};

			rtc: real-time-clock@d8500 {
				compatible = "marvell,orion-rtc";
				reg = <0xd8500 0x20>;
			};

			crypto: crypto-engine@30000 {
				compatible = "marvell,orion-crypto";
				reg = <0x30000 0x10000>,
				      <0xffffe000 0x800>;
				reg-names = "regs", "sram";
				interrupts = <31>;
				clocks = <&gate_clk 15>;
				status = "okay";
			};

			xor0: dma-engine@60800 {
				compatible = "marvell,orion-xor";
				reg = <0x60800 0x100
				       0x60a00 0x100>;
				clocks = <&gate_clk 23>;
				status = "okay";

				channel0 {
					interrupts = <39>;
					dmacap,memcpy;
					dmacap,xor;
				};

				channel1 {
					interrupts = <40>;
					dmacap,memcpy;
					dmacap,xor;
				};
			};

			xor1: dma-engine@60900 {
				compatible = "marvell,orion-xor";
				reg = <0x60900 0x100
				       0x60b00 0x100>;
				clocks = <&gate_clk 24>;
				status = "okay";

				channel0 {
					interrupts = <42>;
					dmacap,memcpy;
					dmacap,xor;
				};

				channel1 {
					interrupts = <43>;
					dmacap,memcpy;
					dmacap,xor;
				};
			};

			mdio: mdio-bus@72004 {
				compatible = "marvell,orion-mdio";
				#address-cells = <1>;
				#size-cells = <0>;
				reg = <0x72004 0x84>;
				interrupts = <30>;
				clocks = <&gate_clk 2>;
				status = "disabled";

				ethphy: ethernet-phy {
					device-type = "ethernet-phy";
					/* set phy address in board file */
				};
			};

			eth: ethernet-ctrl@72000 {
				compatible = "marvell,orion-eth";
				#address-cells = <1>;
				#size-cells = <0>;
				reg = <0x72000 0x4000>;
				clocks = <&gate_clk 2>;
				marvell,tx-checksum-limit = <1600>;
				status = "disabled";

				ethernet-port@0 {
					device_type = "network";
					compatible = "marvell,orion-eth-port";
					reg = <0>;
					interrupts = <29>;
					/* overwrite MAC address in bootloader */
					local-mac-address = [00 00 00 00 00 00];
					phy-handle = <&ethphy>;
				};
			};

			audio0: audio-controller@b0000 {
				compatible = "marvell,dove-audio";
				reg = <0xb0000 0x2210>;
				interrupts = <19>, <20>;
				clocks = <&gate_clk 12>;
				clock-names = "internal";
				status = "disabled";
			};

			audio1: audio-controller@b4000 {
				compatible = "marvell,dove-audio";
				reg = <0xb4000 0x2210>;
				interrupts = <21>, <22>;
				clocks = <&gate_clk 13>;
				clock-names = "internal";
				status = "disabled";
			};
		};

		mdio: mdio-bus@72004 {
			compatible = "marvell,orion-mdio";
			#address-cells = <1>;
			#size-cells = <0>;
			reg = <0x72004 0x84>;
			interrupts = <30>;
			clocks = <&gate_clk 2>;
			status = "disabled";

			ethphy: ethernet-phy {
				device-type = "ethernet-phy";
				/* set phy address in board file */
			};
		};

		eth: ethernet-controller@72000 {
			compatible = "marvell,orion-eth";
			#address-cells = <1>;
			#size-cells = <0>;
			reg = <0x72000 0x4000>;
			clocks = <&gate_clk 2>;
			marvell,tx-checksum-limit = <1600>;
			status = "disabled";

			ethernet-port@0 {
				device_type = "network";
				compatible = "marvell,orion-eth-port";
				reg = <0>;
				interrupts = <29>;
				/* overwrite MAC address in bootloader */
				local-mac-address = [00 00 00 00 00 00];
				phy-handle = <&ethphy>;
			};
		};
	};
};<|MERGE_RESOLUTION|>--- conflicted
+++ resolved
@@ -14,7 +14,6 @@
 	};
 
 	cpus {
-<<<<<<< HEAD
 		#address-cells = <1>;
 		#size-cells = <0>;
 
@@ -31,73 +30,6 @@
 		marvell,tauros2-cache-features = <0>;
 	};
 
-	soc@f1000000 {
-		compatible = "simple-bus";
-		#address-cells = <1>;
-		#size-cells = <1>;
-		interrupt-parent = <&intc>;
-
-		ranges = <0xc8000000 0xc8000000 0x0100000   /* CESA SRAM   1M */
-		          0xe0000000 0xe0000000 0x8000000   /* PCIe0 Mem 128M */
-		          0xe8000000 0xe8000000 0x8000000   /* PCIe1 Mem 128M */
-		          0xf0000000 0xf0000000 0x0100000   /* ScratchPad  1M */
-		          0x00000000 0xf1000000 0x1000000   /* SB/NB regs 16M */
-		          0xf2000000 0xf2000000 0x0100000   /* PCIe0 I/O   1M */
-		          0xf2100000 0xf2100000 0x0100000   /* PCIe0 I/O   1M */
-		          0xf8000000 0xf8000000 0x8000000>; /* BootROM   128M */
-
-		timer: timer@20300 {
-			compatible = "marvell,orion-timer";
-			reg = <0x20300 0x20>;
-			interrupt-parent = <&bridge_intc>;
-			interrupts = <1>, <2>;
-			clocks = <&core_clk 0>;
-		};
-
-		intc: main-interrupt-ctrl@20200 {
-			compatible = "marvell,orion-intc";
-			interrupt-controller;
-			#interrupt-cells = <1>;
-			reg = <0x20200 0x10>, <0x20210 0x10>;
-		};
-
-		bridge_intc: bridge-interrupt-ctrl@20110 {
-			compatible = "marvell,orion-bridge-intc";
-			interrupt-controller;
-			#interrupt-cells = <1>;
-			reg = <0x20110 0x8>;
-			interrupts = <0>;
-			marvell,#interrupts = <5>;
-=======
-		#address-cells = <1>;
-		#size-cells = <0>;
-
-		cpu0: cpu@0 {
-			compatible = "marvell,pj4a", "marvell,sheeva-v7";
-			device_type = "cpu";
-			next-level-cache = <&l2>;
-			reg = <0>;
->>>>>>> d8ec26d7
-		};
-	};
-
-	l2: l2-cache {
-		compatible = "marvell,tauros2-cache";
-		marvell,tauros2-cache-features = <0>;
-	};
-
-<<<<<<< HEAD
-		gate_clk: clock-gating-ctrl@d0038 {
-			compatible = "marvell,dove-gating-clock";
-			reg = <0xd0038 0x4>;
-			clocks = <&core_clk 0>;
-			#clock-cells = <1>;
-		};
-
-		thermal: thermal-diode@d001c {
-			compatible = "marvell,dove-thermal";
-			reg = <0xd001c 0x0c>, <0xd005c 0x08>;
-=======
 	mbus {
 		compatible = "marvell,dove-mbus", "marvell,mbus", "simple-bus";
 		#address-cells = <2>;
@@ -164,7 +96,6 @@
 				interrupt-map-mask = <0 0 0 0>;
 				interrupt-map = <0 0 0 0 &intc 18>;
 			};
->>>>>>> d8ec26d7
 		};
 
 		internal-regs {
@@ -181,18 +112,6 @@
 				reg = <0x20000 0x80>, <0x800100 0x8>;
 			};
 
-<<<<<<< HEAD
-		uart1: serial@12100 {
-			compatible = "ns16550a";
-			reg = <0x12100 0x100>;
-			reg-shift = <2>;
-			interrupts = <8>;
-			clocks = <&core_clk 0>;
-			pinctrl-0 = <&pmx_uart1>;
-			pinctrl-names = "default";
-			status = "disabled";
-		};
-=======
 			timer: timer@20300 {
 				compatible = "marvell,orion-timer";
 				reg = <0x20300 0x20>;
@@ -200,7 +119,6 @@
 				interrupts = <1>, <2>;
 				clocks = <&core_clk 0>;
 			};
->>>>>>> d8ec26d7
 
 			intc: main-interrupt-ctrl@20200 {
 				compatible = "marvell,orion-intc";
@@ -218,254 +136,6 @@
 				marvell,#interrupts = <5>;
 			};
 
-<<<<<<< HEAD
-		gpio0: gpio-ctrl@d0400 {
-			compatible = "marvell,orion-gpio";
-			#gpio-cells = <2>;
-			gpio-controller;
-			reg = <0xd0400 0x20>;
-			ngpios = <32>;
-			interrupt-controller;
-			#interrupt-cells = <2>;
-			interrupts = <12>, <13>, <14>, <60>;
-		};
-
-		gpio1: gpio-ctrl@d0420 {
-			compatible = "marvell,orion-gpio";
-			#gpio-cells = <2>;
-			gpio-controller;
-			reg = <0xd0420 0x20>;
-			ngpios = <32>;
-			interrupt-controller;
-			#interrupt-cells = <2>;
-			interrupts = <61>;
-		};
-
-		gpio2: gpio-ctrl@e8400 {
-			compatible = "marvell,orion-gpio";
-			#gpio-cells = <2>;
-			gpio-controller;
-			reg = <0xe8400 0x0c>;
-			ngpios = <8>;
-		};
-
-		pinctrl: pin-ctrl@d0200 {
-			compatible = "marvell,dove-pinctrl";
-			reg = <0xd0200 0x10>;
-			clocks = <&gate_clk 22>;
-
-			pmx_gpio_0: pmx-gpio-0 {
-				marvell,pins = "mpp0";
-				marvell,function = "gpio";
-			};
-
-			pmx_gpio_1: pmx-gpio-1 {
-				marvell,pins = "mpp1";
-				marvell,function = "gpio";
-			};
-
-			pmx_gpio_2: pmx-gpio-2 {
-				marvell,pins = "mpp2";
-				marvell,function = "gpio";
-			};
-
-			pmx_gpio_3: pmx-gpio-3 {
-				marvell,pins = "mpp3";
-				marvell,function = "gpio";
-			};
-
-			pmx_gpio_4: pmx-gpio-4 {
-				marvell,pins = "mpp4";
-				marvell,function = "gpio";
-			};
-
-			pmx_gpio_5: pmx-gpio-5 {
-				marvell,pins = "mpp5";
-				marvell,function = "gpio";
-			};
-
-			pmx_gpio_6: pmx-gpio-6 {
-				marvell,pins = "mpp6";
-				marvell,function = "gpio";
-			};
-
-			pmx_gpio_7: pmx-gpio-7 {
-				marvell,pins = "mpp7";
-				marvell,function = "gpio";
-			};
-
-			pmx_gpio_8: pmx-gpio-8 {
-				marvell,pins = "mpp8";
-				marvell,function = "gpio";
-			};
-
-			pmx_gpio_9: pmx-gpio-9 {
-				marvell,pins = "mpp9";
-				marvell,function = "gpio";
-			};
-
-			pmx_gpio_10: pmx-gpio-10 {
-				marvell,pins = "mpp10";
-				marvell,function = "gpio";
-			};
-
-			pmx_gpio_11: pmx-gpio-11 {
-				marvell,pins = "mpp11";
-				marvell,function = "gpio";
-			};
-
-			pmx_gpio_12: pmx-gpio-12 {
-				marvell,pins = "mpp12";
-				marvell,function = "gpio";
-			};
-
-			pmx_gpio_13: pmx-gpio-13 {
-				marvell,pins = "mpp13";
-				marvell,function = "gpio";
-			};
-
-			pmx_gpio_14: pmx-gpio-14 {
-				marvell,pins = "mpp14";
-				marvell,function = "gpio";
-			};
-
-			pmx_gpio_15: pmx-gpio-15 {
-				marvell,pins = "mpp15";
-				marvell,function = "gpio";
-			};
-
-			pmx_gpio_16: pmx-gpio-16 {
-				marvell,pins = "mpp16";
-				marvell,function = "gpio";
-			};
-
-			pmx_gpio_17: pmx-gpio-17 {
-				marvell,pins = "mpp17";
-				marvell,function = "gpio";
-			};
-
-			pmx_gpio_18: pmx-gpio-18 {
-				marvell,pins = "mpp18";
-				marvell,function = "gpio";
-			};
-
-			pmx_gpio_19: pmx-gpio-19 {
-				marvell,pins = "mpp19";
-				marvell,function = "gpio";
-			};
-
-			pmx_gpio_20: pmx-gpio-20 {
-				marvell,pins = "mpp20";
-				marvell,function = "gpio";
-			};
-
-			pmx_gpio_21: pmx-gpio-21 {
-				marvell,pins = "mpp21";
-				marvell,function = "gpio";
-			};
-
-			pmx_camera: pmx-camera {
-				marvell,pins = "mpp_camera";
-				marvell,function = "camera";
-			};
-
-			pmx_camera_gpio: pmx-camera-gpio {
-				marvell,pins = "mpp_camera";
-				marvell,function = "gpio";
-			};
-
-			pmx_sdio0: pmx-sdio0 {
-				marvell,pins = "mpp_sdio0";
-				marvell,function = "sdio0";
-			};
-
-			pmx_sdio0_gpio: pmx-sdio0-gpio {
-				marvell,pins = "mpp_sdio0";
-				marvell,function = "gpio";
-			};
-
-			pmx_sdio1: pmx-sdio1 {
-				marvell,pins = "mpp_sdio1";
-				marvell,function = "sdio1";
-			};
-
-			pmx_sdio1_gpio: pmx-sdio1-gpio {
-				marvell,pins = "mpp_sdio1";
-				marvell,function = "gpio";
-			};
-
-			pmx_audio1_gpio: pmx-audio1-gpio {
-				marvell,pins = "mpp_audio1";
-				marvell,function = "gpio";
-			};
-
-			pmx_spi0: pmx-spi0 {
-				marvell,pins = "mpp_spi0";
-				marvell,function = "spi0";
-			};
-
-			pmx_spi0_gpio: pmx-spi0-gpio {
-				marvell,pins = "mpp_spi0";
-				marvell,function = "gpio";
-			};
-
-			pmx_uart1: pmx-uart1 {
-				marvell,pins = "mpp_uart1";
-				marvell,function = "uart1";
-			};
-
-			pmx_uart1_gpio: pmx-uart1-gpio {
-				marvell,pins = "mpp_uart1";
-				marvell,function = "gpio";
-			};
-
-			pmx_nand: pmx-nand {
-				marvell,pins = "mpp_nand";
-				marvell,function = "nand";
-			};
-
-			pmx_nand_gpo: pmx-nand-gpo {
-				marvell,pins = "mpp_nand";
-				marvell,function = "gpo";
-			};
-		};
-
-		spi0: spi-ctrl@10600 {
-			compatible = "marvell,orion-spi";
-			#address-cells = <1>;
-			#size-cells = <0>;
-			cell-index = <0>;
-			interrupts = <6>;
-			reg = <0x10600 0x28>;
-			clocks = <&core_clk 0>;
-			pinctrl-0 = <&pmx_spi0>;
-			pinctrl-names = "default";
-			status = "disabled";
-		};
-
-		spi1: spi-ctrl@14600 {
-			compatible = "marvell,orion-spi";
-			#address-cells = <1>;
-			#size-cells = <0>;
-			cell-index = <1>;
-			interrupts = <5>;
-			reg = <0x14600 0x28>;
-			clocks = <&core_clk 0>;
-			status = "disabled";
-		};
-
-		i2c0: i2c-ctrl@11000 {
-			compatible = "marvell,mv64xxx-i2c";
-			reg = <0x11000 0x20>;
-			#address-cells = <1>;
-			#size-cells = <0>;
-			interrupts = <11>;
-			clock-frequency = <400000>;
-			timeout-ms = <1000>;
-			clocks = <&core_clk 0>;
-			status = "disabled";
-		};
-=======
 			core_clk: core-clocks@d0214 {
 				compatible = "marvell,dove-core-clock";
 				reg = <0xd0214 0x4>;
@@ -521,7 +191,6 @@
 				clocks = <&core_clk 0>;
 				status = "disabled";
 			};
->>>>>>> d8ec26d7
 
 			gpio0: gpio-ctrl@d0400 {
 				compatible = "marvell,orion-gpio";
@@ -545,51 +214,6 @@
 				interrupts = <61>;
 			};
 
-<<<<<<< HEAD
-		sdio0: sdio-host@92000 {
-			compatible = "marvell,dove-sdhci";
-			reg = <0x92000 0x100>;
-			interrupts = <35>, <37>;
-			clocks = <&gate_clk 8>;
-			pinctrl-0 = <&pmx_sdio0>;
-			pinctrl-names = "default";
-			status = "disabled";
-		};
-
-		sdio1: sdio-host@90000 {
-			compatible = "marvell,dove-sdhci";
-			reg = <0x90000 0x100>;
-			interrupts = <36>, <38>;
-			clocks = <&gate_clk 9>;
-			pinctrl-0 = <&pmx_sdio1>;
-			pinctrl-names = "default";
-			status = "disabled";
-		};
-
-		sata0: sata-host@a0000 {
-			compatible = "marvell,orion-sata";
-			reg = <0xa0000 0x2400>;
-			interrupts = <62>;
-			clocks = <&gate_clk 3>;
-			nr-ports = <1>;
-			status = "disabled";
-		};
-
-		rtc: real-time-clock@d8500 {
-			compatible = "marvell,orion-rtc";
-			reg = <0xd8500 0x20>;
-		};
-
-		crypto: crypto-engine@30000 {
-			compatible = "marvell,orion-crypto";
-			reg = <0x30000 0x10000>,
-			      <0xc8000000 0x800>;
-			reg-names = "regs", "sram";
-			interrupts = <31>;
-			clocks = <&gate_clk 15>;
-			status = "okay";
-		};
-=======
 			gpio2: gpio-ctrl@e8400 {
 				compatible = "marvell,orion-gpio";
 				#gpio-cells = <2>;
@@ -824,7 +448,6 @@
 				clocks = <&core_clk 0>;
 				status = "disabled";
 			};
->>>>>>> d8ec26d7
 
 			ehci0: usb-host@50000 {
 				compatible = "marvell,orion-ehci";
@@ -979,40 +602,5 @@
 				status = "disabled";
 			};
 		};
-
-		mdio: mdio-bus@72004 {
-			compatible = "marvell,orion-mdio";
-			#address-cells = <1>;
-			#size-cells = <0>;
-			reg = <0x72004 0x84>;
-			interrupts = <30>;
-			clocks = <&gate_clk 2>;
-			status = "disabled";
-
-			ethphy: ethernet-phy {
-				device-type = "ethernet-phy";
-				/* set phy address in board file */
-			};
-		};
-
-		eth: ethernet-controller@72000 {
-			compatible = "marvell,orion-eth";
-			#address-cells = <1>;
-			#size-cells = <0>;
-			reg = <0x72000 0x4000>;
-			clocks = <&gate_clk 2>;
-			marvell,tx-checksum-limit = <1600>;
-			status = "disabled";
-
-			ethernet-port@0 {
-				device_type = "network";
-				compatible = "marvell,orion-eth-port";
-				reg = <0>;
-				interrupts = <29>;
-				/* overwrite MAC address in bootloader */
-				local-mac-address = [00 00 00 00 00 00];
-				phy-handle = <&ethphy>;
-			};
-		};
 	};
 };