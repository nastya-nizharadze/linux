--- conflicted
+++ resolved
@@ -230,20 +230,21 @@
 # endif
 #endif
 
-<<<<<<< HEAD
+#ifdef CONFIG_CPU_V7M
+# ifdef CPU_NAME
+#  undef  MULTI_CPU
+#  define MULTI_CPU
+# else
+#  define CPU_NAME cpu_v7m
+# endif
+#endif
+
 #ifdef CONFIG_CPU_PJ4B
-=======
-#ifdef CONFIG_CPU_V7M
->>>>>>> 809e660f
-# ifdef CPU_NAME
-#  undef  MULTI_CPU
-#  define MULTI_CPU
-# else
-<<<<<<< HEAD
+# ifdef CPU_NAME
+#  undef  MULTI_CPU
+#  define MULTI_CPU
+# else
 #  define CPU_NAME cpu_pj4b
-=======
-#  define CPU_NAME cpu_v7m
->>>>>>> 809e660f
 # endif
 #endif
 
