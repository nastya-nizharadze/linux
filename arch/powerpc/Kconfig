--- conflicted
+++ resolved
@@ -316,11 +316,7 @@
 
 config KEXEC
 	bool "kexec system call (EXPERIMENTAL)"
-<<<<<<< HEAD
-	depends on BOOK3S && EXPERIMENTAL
-=======
 	depends on PPC_BOOK3S && EXPERIMENTAL
->>>>>>> 93cfb3c9
 	help
 	  kexec is a system call that implements the ability to shutdown your
 	  current kernel, and to start another kernel.  It is like a reboot
@@ -779,10 +775,7 @@
 	  Say N here unless you know what you are doing.
 
 config LOWMEM_CAM_NUM
-<<<<<<< HEAD
-=======
 	depends on FSL_BOOKE
->>>>>>> 93cfb3c9
 	int "Number of CAMs to use to map low memory" if LOWMEM_CAM_NUM_BOOL
 	default 3
 
