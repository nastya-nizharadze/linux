// SPDX-License-Identifier: GPL-2.0
/*
 * Copyright (C) 2016-2018 Texas Instruments Incorporated - http://www.ti.com/
 */

/dts-v1/;

#include "k3-am654.dtsi"
#include <dt-bindings/input/input.h>
#include <dt-bindings/net/ti-dp83867.h>

/ {
	compatible =  "ti,am654-evm", "ti,am654";
	model = "Texas Instruments AM654 Base Board";

	chosen {
		stdout-path = "serial2:115200n8";
		bootargs = "earlycon=ns16550a,mmio32,0x02800000";
	};

	memory@80000000 {
		device_type = "memory";
		/* 4G RAM */
		reg = <0x00000000 0x80000000 0x00000000 0x80000000>,
		      <0x00000008 0x80000000 0x00000000 0x80000000>;
	};

	reserved-memory {
		#address-cells = <2>;
		#size-cells = <2>;
		ranges;
		secure_ddr: secure_ddr@9e800000 {
			reg = <0 0x9e800000 0 0x01800000>; /* for OP-TEE */
			alignment = <0x1000>;
			no-map;
		};
	};

	gpio-keys {
		compatible = "gpio-keys";
		autorepeat;
		pinctrl-names = "default";
		pinctrl-0 = <&push_button_pins_default>;

		sw5 {
			label = "GPIO Key USER1";
			linux,code = <BTN_0>;
			gpios = <&wkup_gpio0 24 GPIO_ACTIVE_LOW>;
		};

		sw6 {
			label = "GPIO Key USER2";
			linux,code = <BTN_1>;
			gpios = <&wkup_gpio0 27 GPIO_ACTIVE_LOW>;
		};
	};

	clk_ov5640_fixed: clock {
		compatible = "fixed-clock";
		#clock-cells = <0>;
		clock-frequency = <24000000>;
	};
};

&wkup_pmx0 {
	wkup_i2c0_pins_default: wkup-i2c0-pins-default {
		pinctrl-single,pins = <
			AM65X_WKUP_IOPAD(0x00e0, PIN_INPUT, 0) /* (AC7) WKUP_I2C0_SCL */
			AM65X_WKUP_IOPAD(0x00e4, PIN_INPUT, 0) /* (AD6) WKUP_I2C0_SDA */
		>;
	};

	push_button_pins_default: push_button__pins_default {
		pinctrl-single,pins = <
			AM65X_WKUP_IOPAD(0x0030, PIN_INPUT, 7) /* (R5) WKUP_GPIO0_24 */
			AM65X_WKUP_IOPAD(0x003c, PIN_INPUT, 7) /* (P2) WKUP_GPIO0_27 */
		>;
	};

	mcu_fss0_ospi0_pins_default: mcu-fss0-ospi0-pins_default {
		pinctrl-single,pins = <
			AM65X_WKUP_IOPAD(0x0000, PIN_OUTPUT, 0) /* (V1) MCU_OSPI0_CLK */
			AM65X_WKUP_IOPAD(0x0008, PIN_INPUT, 0)	 /* (U2) MCU_OSPI0_DQS */
			AM65X_WKUP_IOPAD(0x000c, PIN_INPUT, 0)  /* (U4) MCU_OSPI0_D0 */
			AM65X_WKUP_IOPAD(0x0010, PIN_INPUT, 0)  /* (U5) MCU_OSPI0_D1 */
			AM65X_WKUP_IOPAD(0x0014, PIN_INPUT, 0)  /* (T2) MCU_OSPI0_D2 */
			AM65X_WKUP_IOPAD(0x0018, PIN_INPUT, 0)  /* (T3) MCU_OSPI0_D3 */
			AM65X_WKUP_IOPAD(0x001c, PIN_INPUT, 0)  /* (T4) MCU_OSPI0_D4 */
			AM65X_WKUP_IOPAD(0x0020, PIN_INPUT, 0)  /* (T5) MCU_OSPI0_D5 */
			AM65X_WKUP_IOPAD(0x0024, PIN_INPUT, 0)  /* (R2) MCU_OSPI0_D6 */
			AM65X_WKUP_IOPAD(0x0028, PIN_INPUT, 0)  /* (R3) MCU_OSPI0_D7 */
			AM65X_WKUP_IOPAD(0x002c, PIN_OUTPUT, 0) /* (R4) MCU_OSPI0_CSn0 */
		>;
	};

	wkup_pca554_default: wkup_pca554_default {
		pinctrl-single,pins = <
			AM65X_WKUP_IOPAD(0x0034, PIN_INPUT, 7) /* (T1) MCU_OSPI1_CLK.WKUP_GPIO0_25 */
<<<<<<< HEAD

=======
		>;
	};

	mcu_cpsw_pins_default: mcu_cpsw_pins_default {
		pinctrl-single,pins = <
			AM65X_WKUP_IOPAD(0x0058, PIN_OUTPUT, 0) /* (N4) MCU_RGMII1_TX_CTL */
			AM65X_WKUP_IOPAD(0x005c, PIN_INPUT, 0) /* (N5) MCU_RGMII1_RX_CTL */
			AM65X_WKUP_IOPAD(0x0060, PIN_OUTPUT, 0) /* (M2) MCU_RGMII1_TD3 */
			AM65X_WKUP_IOPAD(0x0064, PIN_OUTPUT, 0) /* (M3) MCU_RGMII1_TD2 */
			AM65X_WKUP_IOPAD(0x0068, PIN_OUTPUT, 0) /* (M4) MCU_RGMII1_TD1 */
			AM65X_WKUP_IOPAD(0x006c, PIN_OUTPUT, 0) /* (M5) MCU_RGMII1_TD0 */
			AM65X_WKUP_IOPAD(0x0078, PIN_INPUT, 0) /* (L2) MCU_RGMII1_RD3 */
			AM65X_WKUP_IOPAD(0x007c, PIN_INPUT, 0) /* (L5) MCU_RGMII1_RD2 */
			AM65X_WKUP_IOPAD(0x0080, PIN_INPUT, 0) /* (M6) MCU_RGMII1_RD1 */
			AM65X_WKUP_IOPAD(0x0084, PIN_INPUT, 0) /* (L6) MCU_RGMII1_RD0 */
			AM65X_WKUP_IOPAD(0x0070, PIN_INPUT, 0) /* (N1) MCU_RGMII1_TXC */
			AM65X_WKUP_IOPAD(0x0074, PIN_INPUT, 0) /* (M1) MCU_RGMII1_RXC */
		>;
	};

	mcu_mdio_pins_default: mcu_mdio1_pins_default {
		pinctrl-single,pins = <
			AM65X_WKUP_IOPAD(0x008c, PIN_OUTPUT, 0) /* (L1) MCU_MDIO0_MDC */
			AM65X_WKUP_IOPAD(0x0088, PIN_INPUT, 0) /* (L4) MCU_MDIO0_MDIO */
>>>>>>> 04d5ce62
		>;
	};
};

&main_pmx0 {
	main_uart0_pins_default: main-uart0-pins-default {
		pinctrl-single,pins = <
			AM65X_IOPAD(0x01e4, PIN_INPUT, 0)	/* (AF11) UART0_RXD */
			AM65X_IOPAD(0x01e8, PIN_OUTPUT, 0)	/* (AE11) UART0_TXD */
			AM65X_IOPAD(0x01ec, PIN_INPUT, 0)	/* (AG11) UART0_CTSn */
			AM65X_IOPAD(0x01f0, PIN_OUTPUT, 0)	/* (AD11) UART0_RTSn */
		>;
	};

	main_i2c2_pins_default: main-i2c2-pins-default {
		pinctrl-single,pins = <
			AM65X_IOPAD(0x0074, PIN_INPUT, 5) /* (T27) GPMC0_CSn3.I2C2_SCL */
			AM65X_IOPAD(0x0070, PIN_INPUT, 5) /* (R25) GPMC0_CSn2.I2C2_SDA */
		>;
	};

	main_spi0_pins_default: main-spi0-pins-default {
		pinctrl-single,pins = <
			AM65X_IOPAD(0x01c4, PIN_INPUT, 0) /* (AH13) SPI0_CLK */
			AM65X_IOPAD(0x01c8, PIN_INPUT, 0) /* (AE13) SPI0_D0 */
			AM65X_IOPAD(0x01cc, PIN_INPUT, 0) /* (AD13) SPI0_D1 */
			AM65X_IOPAD(0x01bc, PIN_OUTPUT, 0) /* (AG13) SPI0_CS0 */
		>;
	};

	main_mmc0_pins_default: main-mmc0-pins-default {
		pinctrl-single,pins = <
			AM65X_IOPAD(0x01a8, PIN_INPUT_PULLDOWN, 0) /* (B25) MMC0_CLK */
			AM65X_IOPAD(0x01ac, PIN_INPUT_PULLUP, 0) /* (B27) MMC0_CMD */
			AM65X_IOPAD(0x01a4, PIN_INPUT_PULLUP, 0) /* (A26) MMC0_DAT0 */
			AM65X_IOPAD(0x01a0, PIN_INPUT_PULLUP, 0) /* (E25) MMC0_DAT1 */
			AM65X_IOPAD(0x019c, PIN_INPUT_PULLUP, 0) /* (C26) MMC0_DAT2 */
			AM65X_IOPAD(0x0198, PIN_INPUT_PULLUP, 0) /* (A25) MMC0_DAT3 */
			AM65X_IOPAD(0x0194, PIN_INPUT_PULLUP, 0) /* (E24) MMC0_DAT4 */
			AM65X_IOPAD(0x0190, PIN_INPUT_PULLUP, 0) /* (A24) MMC0_DAT5 */
			AM65X_IOPAD(0x018c, PIN_INPUT_PULLUP, 0) /* (B26) MMC0_DAT6 */
			AM65X_IOPAD(0x0188, PIN_INPUT_PULLUP, 0) /* (D25) MMC0_DAT7 */
			AM65X_IOPAD(0x01b4, PIN_INPUT_PULLUP, 0) /* (A23) MMC0_SDCD */
			AM65X_IOPAD(0x01b0, PIN_INPUT, 0) /* (C25) MMC0_DS */
		>;
	};

	usb1_pins_default: usb1_pins_default {
		pinctrl-single,pins = <
			AM65X_IOPAD(0x02c0, PIN_OUTPUT, 0) /* (AC8) USB1_DRVVBUS */
		>;
	};
};

&main_pmx1 {
	main_i2c0_pins_default: main-i2c0-pins-default {
		pinctrl-single,pins = <
			AM65X_IOPAD(0x0000, PIN_INPUT, 0) /* (D20) I2C0_SCL */
			AM65X_IOPAD(0x0004, PIN_INPUT, 0) /* (C21) I2C0_SDA */
		>;
	};

	main_i2c1_pins_default: main-i2c1-pins-default {
		pinctrl-single,pins = <
			AM65X_IOPAD(0x0008, PIN_INPUT, 0) /* (B21) I2C1_SCL */
			AM65X_IOPAD(0x000c, PIN_INPUT, 0) /* (E21) I2C1_SDA */
		>;
	};

	ecap0_pins_default: ecap0-pins-default {
		pinctrl-single,pins = <
			AM65X_IOPAD(0x0010, PIN_INPUT, 0) /* (D21) ECAP0_IN_APWM_OUT */
		>;
	};
};

&wkup_uart0 {
	/* Wakeup UART is used by System firmware */
	status = "disabled";
};

&main_uart0 {
	pinctrl-names = "default";
	pinctrl-0 = <&main_uart0_pins_default>;
	power-domains = <&k3_pds 146 TI_SCI_PD_SHARED>;
};

&wkup_i2c0 {
	pinctrl-names = "default";
	pinctrl-0 = <&wkup_i2c0_pins_default>;
	clock-frequency = <400000>;

	pca9554: gpio@39 {
		compatible = "nxp,pca9554";
		reg = <0x39>;
		gpio-controller;
		#gpio-cells = <2>;
		pinctrl-names = "default";
		pinctrl-0 = <&wkup_pca554_default>;
		interrupt-parent = <&wkup_gpio0>;
		interrupts = <25 IRQ_TYPE_EDGE_FALLING>;
		interrupt-controller;
		#interrupt-cells = <2>;
	};
};

&main_i2c0 {
	pinctrl-names = "default";
	pinctrl-0 = <&main_i2c0_pins_default>;
	clock-frequency = <400000>;

	pca9555: gpio@21 {
		compatible = "nxp,pca9555";
		reg = <0x21>;
		gpio-controller;
		#gpio-cells = <2>;
	};
};

&main_i2c1 {
	pinctrl-names = "default";
	pinctrl-0 = <&main_i2c1_pins_default>;
	clock-frequency = <400000>;

	ov5640@3c {
		compatible = "ovti,ov5640";
		reg = <0x3c>;

		clocks = <&clk_ov5640_fixed>;
		clock-names = "xclk";

		port {
			csi2_cam0: endpoint {
				remote-endpoint = <&csi2_phy0>;
				clock-lanes = <0>;
				data-lanes = <1 2>;
			};
		};
	};

};

&main_i2c2 {
	pinctrl-names = "default";
	pinctrl-0 = <&main_i2c2_pins_default>;
	clock-frequency = <400000>;
};

&ecap0 {
	pinctrl-names = "default";
	pinctrl-0 = <&ecap0_pins_default>;
};

&main_spi0 {
	pinctrl-names = "default";
	pinctrl-0 = <&main_spi0_pins_default>;
	#address-cells = <1>;
	#size-cells= <0>;
	ti,pindir-d0-out-d1-in = <1>;

	flash@0{
		compatible = "jedec,spi-nor";
		reg = <0x0>;
		spi-tx-bus-width = <1>;
		spi-rx-bus-width = <1>;
		spi-max-frequency = <48000000>;
		#address-cells = <1>;
		#size-cells= <1>;
	};
};

&sdhci0 {
	pinctrl-names = "default";
	pinctrl-0 = <&main_mmc0_pins_default>;
	bus-width = <8>;
	non-removable;
	ti,driver-strength-ohm = <50>;
	disable-wp;
};

&dwc3_1 {
	status = "okay";
};

&usb1_phy {
	status = "okay";
};

&usb1 {
	pinctrl-names = "default";
	pinctrl-0 = <&usb1_pins_default>;
	dr_mode = "otg";
};

&dwc3_0 {
	status = "disabled";
};

&usb0_phy {
	status = "disabled";
};

&tscadc0 {
	adc {
		ti,adc-channels = <0 1 2 3 4 5 6 7>;
	};
};

&tscadc1 {
	adc {
		ti,adc-channels = <0 1 2 3 4 5 6 7>;
	};
};

&serdes0 {
	status = "disabled";
};

&serdes1 {
	status = "disabled";
};

&pcie0_rc {
	status = "disabled";
};

&pcie0_ep {
	status = "disabled";
};

&pcie1_rc {
	status = "disabled";
};

&pcie1_ep {
	status = "disabled";
};

&mailbox0_cluster0 {
	interrupts = <164 0>;

	mbox_mcu_r5fss0_core0: mbox-mcu-r5fss0-core0 {
		ti,mbox-tx = <1 0 0>;
		ti,mbox-rx = <0 0 0>;
	};
};

&mailbox0_cluster1 {
	interrupts = <165 0>;

	mbox_mcu_r5fss0_core1: mbox-mcu-r5fss0-core1 {
		ti,mbox-tx = <1 0 0>;
		ti,mbox-rx = <0 0 0>;
	};
};

&mailbox0_cluster2 {
	status = "disabled";
};

&mailbox0_cluster3 {
	status = "disabled";
};

&mailbox0_cluster4 {
	status = "disabled";
};

&mailbox0_cluster5 {
	status = "disabled";
};

&mailbox0_cluster6 {
	status = "disabled";
};

&mailbox0_cluster7 {
	status = "disabled";
};

&mailbox0_cluster8 {
	status = "disabled";
};

&mailbox0_cluster9 {
	status = "disabled";
};

&mailbox0_cluster10 {
	status = "disabled";
};

&mailbox0_cluster11 {
	status = "disabled";
};

&ospi0 {
	pinctrl-names = "default";
	pinctrl-0 = <&mcu_fss0_ospi0_pins_default>;

	flash@0{
		compatible = "jedec,spi-nor";
		reg = <0x0>;
		spi-tx-bus-width = <1>;
		spi-rx-bus-width = <8>;
		spi-max-frequency = <40000000>;
		cdns,tshsl-ns = <60>;
		cdns,tsd2d-ns = <60>;
		cdns,tchsh-ns = <60>;
		cdns,tslch-ns = <60>;
		cdns,read-delay = <0>;
		#address-cells = <1>;
		#size-cells = <1>;
	};
};

&csi2_0 {
	csi2_phy0: endpoint {
		remote-endpoint = <&csi2_cam0>;
		clock-lanes = <0>;
		data-lanes = <1 2>;
	};
<<<<<<< HEAD
=======
};

&mcu_cpsw {
	pinctrl-names = "default";
	pinctrl-0 = <&mcu_cpsw_pins_default &mcu_mdio_pins_default>;
};

&davinci_mdio {
	phy0: ethernet-phy@0 {
		reg = <0>;
		ti,rx-internal-delay = <DP83867_RGMIIDCTL_2_00_NS>;
		ti,fifo-depth = <DP83867_PHYCR_FIFO_DEPTH_4_B_NIB>;
	};
};

&cpsw_port1 {
	phy-mode = "rgmii-rxid";
	phy-handle = <&phy0>;
>>>>>>> 04d5ce62
};<|MERGE_RESOLUTION|>--- conflicted
+++ resolved
@@ -96,9 +96,6 @@
 	wkup_pca554_default: wkup_pca554_default {
 		pinctrl-single,pins = <
 			AM65X_WKUP_IOPAD(0x0034, PIN_INPUT, 7) /* (T1) MCU_OSPI1_CLK.WKUP_GPIO0_25 */
-<<<<<<< HEAD
-
-=======
 		>;
 	};
 
@@ -123,7 +120,6 @@
 		pinctrl-single,pins = <
 			AM65X_WKUP_IOPAD(0x008c, PIN_OUTPUT, 0) /* (L1) MCU_MDIO0_MDC */
 			AM65X_WKUP_IOPAD(0x0088, PIN_INPUT, 0) /* (L4) MCU_MDIO0_MDIO */
->>>>>>> 04d5ce62
 		>;
 	};
 };
@@ -446,8 +442,6 @@
 		clock-lanes = <0>;
 		data-lanes = <1 2>;
 	};
-<<<<<<< HEAD
-=======
 };
 
 &mcu_cpsw {
@@ -466,5 +460,4 @@
 &cpsw_port1 {
 	phy-mode = "rgmii-rxid";
 	phy-handle = <&phy0>;
->>>>>>> 04d5ce62
 };