--- conflicted
+++ resolved
@@ -1040,11 +1040,8 @@
 		mdp5_crtc_destroy_state(crtc, crtc->state);
 
 	__drm_atomic_helper_crtc_reset(crtc, &mdp5_cstate->base);
-<<<<<<< HEAD
-=======
 
 	drm_crtc_vblank_reset(crtc);
->>>>>>> bb831786
 }
 
 static const struct drm_crtc_funcs mdp5_crtc_funcs = {
