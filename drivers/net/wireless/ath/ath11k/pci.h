--- conflicted
+++ resolved
@@ -63,10 +63,7 @@
 enum ath11k_pci_flags {
 	ATH11K_PCI_FLAG_INIT_DONE,
 	ATH11K_PCI_FLAG_IS_MSI_64,
-<<<<<<< HEAD
-=======
 	ATH11K_PCI_ASPM_RESTORE,
->>>>>>> 7505c06d
 };
 
 struct ath11k_pci {
