/*
 * Copyright (C) 2011 Novell Inc.
 * Copyright (C) 2016 Red Hat, Inc.
 *
 * This program is free software; you can redistribute it and/or modify it
 * under the terms of the GNU General Public License version 2 as published by
 * the Free Software Foundation.
 */

#include <linux/fs.h>
#include <linux/mount.h>
#include <linux/slab.h>
#include <linux/cred.h>
#include <linux/xattr.h>
#include <linux/exportfs.h>
#include <linux/uuid.h>
#include <linux/namei.h>
#include <linux/ratelimit.h>
#include "overlayfs.h"
#include "ovl_entry.h"

int ovl_want_write(struct dentry *dentry)
{
	struct ovl_fs *ofs = dentry->d_sb->s_fs_info;
	return mnt_want_write(ofs->upper_mnt);
}

void ovl_drop_write(struct dentry *dentry)
{
	struct ovl_fs *ofs = dentry->d_sb->s_fs_info;
	mnt_drop_write(ofs->upper_mnt);
}

struct dentry *ovl_workdir(struct dentry *dentry)
{
	struct ovl_fs *ofs = dentry->d_sb->s_fs_info;
	return ofs->workdir;
}

const struct cred *ovl_override_creds(struct super_block *sb)
{
	struct ovl_fs *ofs = sb->s_fs_info;

	return override_creds(ofs->creator_cred);
}

struct super_block *ovl_same_sb(struct super_block *sb)
{
	struct ovl_fs *ofs = sb->s_fs_info;

	return ofs->same_sb;
}

bool ovl_can_decode_fh(struct super_block *sb)
{
	return (sb->s_export_op && sb->s_export_op->fh_to_dentry &&
		!uuid_is_null(&sb->s_uuid));
}

struct dentry *ovl_indexdir(struct super_block *sb)
{
	struct ovl_fs *ofs = sb->s_fs_info;

	return ofs->indexdir;
}

struct ovl_entry *ovl_alloc_entry(unsigned int numlower)
{
	size_t size = offsetof(struct ovl_entry, lowerstack[numlower]);
	struct ovl_entry *oe = kzalloc(size, GFP_KERNEL);

	if (oe)
		oe->numlower = numlower;

	return oe;
}

bool ovl_dentry_remote(struct dentry *dentry)
{
	return dentry->d_flags &
		(DCACHE_OP_REVALIDATE | DCACHE_OP_WEAK_REVALIDATE |
		 DCACHE_OP_REAL);
}

bool ovl_dentry_weird(struct dentry *dentry)
{
	return dentry->d_flags & (DCACHE_NEED_AUTOMOUNT |
				  DCACHE_MANAGE_TRANSIT |
				  DCACHE_OP_HASH |
				  DCACHE_OP_COMPARE);
}

enum ovl_path_type ovl_path_type(struct dentry *dentry)
{
	struct ovl_entry *oe = dentry->d_fsdata;
	enum ovl_path_type type = 0;

	if (ovl_dentry_upper(dentry)) {
		type = __OVL_PATH_UPPER;

		/*
		 * Non-dir dentry can hold lower dentry of its copy up origin.
		 */
		if (oe->numlower) {
			type |= __OVL_PATH_ORIGIN;
			if (d_is_dir(dentry))
				type |= __OVL_PATH_MERGE;
		}
	} else {
		if (oe->numlower > 1)
			type |= __OVL_PATH_MERGE;
	}
	return type;
}

void ovl_path_upper(struct dentry *dentry, struct path *path)
{
	struct ovl_fs *ofs = dentry->d_sb->s_fs_info;

	path->mnt = ofs->upper_mnt;
	path->dentry = ovl_dentry_upper(dentry);
}

void ovl_path_lower(struct dentry *dentry, struct path *path)
{
	struct ovl_entry *oe = dentry->d_fsdata;

	*path = oe->numlower ? oe->lowerstack[0] : (struct path) { };
}

enum ovl_path_type ovl_path_real(struct dentry *dentry, struct path *path)
{
	enum ovl_path_type type = ovl_path_type(dentry);

	if (!OVL_TYPE_UPPER(type))
		ovl_path_lower(dentry, path);
	else
		ovl_path_upper(dentry, path);

	return type;
}

struct dentry *ovl_dentry_upper(struct dentry *dentry)
{
	return ovl_upperdentry_dereference(OVL_I(d_inode(dentry)));
<<<<<<< HEAD
}

struct dentry *ovl_dentry_lower(struct dentry *dentry)
{
	struct ovl_entry *oe = dentry->d_fsdata;

	return oe->numlower ? oe->lowerstack[0].dentry : NULL;
=======
>>>>>>> bb176f67
}

struct dentry *ovl_dentry_real(struct dentry *dentry)
{
	return ovl_dentry_upper(dentry) ?: ovl_dentry_lower(dentry);
}

<<<<<<< HEAD
struct dentry *ovl_i_dentry_upper(struct inode *inode)
{
	return ovl_upperdentry_dereference(OVL_I(inode));
=======
	return oe->numlower ? oe->lowerstack[0].dentry : NULL;
>>>>>>> bb176f67
}

struct inode *ovl_inode_upper(struct inode *inode)
{
<<<<<<< HEAD
	struct dentry *upperdentry = ovl_i_dentry_upper(inode);

	return upperdentry ? d_inode(upperdentry) : NULL;
}

struct inode *ovl_inode_lower(struct inode *inode)
{
	return OVL_I(inode)->lower;
}

struct inode *ovl_inode_real(struct inode *inode)
{
	return ovl_inode_upper(inode) ?: ovl_inode_lower(inode);
}


struct ovl_dir_cache *ovl_dir_cache(struct dentry *dentry)
{
	return OVL_I(d_inode(dentry))->cache;
=======
	return ovl_dentry_upper(dentry) ?: ovl_dentry_lower(dentry);
}

struct dentry *ovl_i_dentry_upper(struct inode *inode)
{
	return ovl_upperdentry_dereference(OVL_I(inode));
}

struct inode *ovl_inode_upper(struct inode *inode)
{
	struct dentry *upperdentry = ovl_i_dentry_upper(inode);

	return upperdentry ? d_inode(upperdentry) : NULL;
}

struct inode *ovl_inode_lower(struct inode *inode)
{
	return OVL_I(inode)->lower;
}

struct inode *ovl_inode_real(struct inode *inode)
{
	return ovl_inode_upper(inode) ?: ovl_inode_lower(inode);
>>>>>>> bb176f67
}


struct ovl_dir_cache *ovl_dir_cache(struct inode *inode)
{
<<<<<<< HEAD
	OVL_I(d_inode(dentry))->cache = cache;
=======
	return OVL_I(inode)->cache;
}

void ovl_set_dir_cache(struct inode *inode, struct ovl_dir_cache *cache)
{
	OVL_I(inode)->cache = cache;
>>>>>>> bb176f67
}

bool ovl_dentry_is_opaque(struct dentry *dentry)
{
	struct ovl_entry *oe = dentry->d_fsdata;
	return oe->opaque;
}

bool ovl_dentry_is_whiteout(struct dentry *dentry)
{
	return !dentry->d_inode && ovl_dentry_is_opaque(dentry);
}

void ovl_dentry_set_opaque(struct dentry *dentry)
{
	struct ovl_entry *oe = dentry->d_fsdata;

	oe->opaque = true;
}

/*
 * For hard links it's possible for ovl_dentry_upper() to return positive, while
 * there's no actual upper alias for the inode.  Copy up code needs to know
 * about the existence of the upper alias, so it can't use ovl_dentry_upper().
 */
bool ovl_dentry_has_upper_alias(struct dentry *dentry)
{
	struct ovl_entry *oe = dentry->d_fsdata;

	return oe->has_upper;
}

void ovl_dentry_set_upper_alias(struct dentry *dentry)
{
	struct ovl_entry *oe = dentry->d_fsdata;

	oe->has_upper = true;
}

bool ovl_redirect_dir(struct super_block *sb)
{
	struct ovl_fs *ofs = sb->s_fs_info;

	return ofs->config.redirect_dir && !ofs->noxattr;
}

const char *ovl_dentry_get_redirect(struct dentry *dentry)
{
	return OVL_I(d_inode(dentry))->redirect;
}

void ovl_dentry_set_redirect(struct dentry *dentry, const char *redirect)
{
	struct ovl_inode *oi = OVL_I(d_inode(dentry));

	kfree(oi->redirect);
	oi->redirect = redirect;
}

void ovl_inode_init(struct inode *inode, struct dentry *upperdentry,
		    struct dentry *lowerdentry)
{
	if (upperdentry)
		OVL_I(inode)->__upperdentry = upperdentry;
	if (lowerdentry)
		OVL_I(inode)->lower = d_inode(lowerdentry);

	ovl_copyattr(d_inode(upperdentry ?: lowerdentry), inode);
}

void ovl_inode_update(struct inode *inode, struct dentry *upperdentry)
{
	struct inode *upperinode = d_inode(upperdentry);

	WARN_ON(OVL_I(inode)->__upperdentry);

	/*
	 * Make sure upperdentry is consistent before making it visible
	 */
	smp_wmb();
	OVL_I(inode)->__upperdentry = upperdentry;
	if (!S_ISDIR(upperinode->i_mode) && inode_unhashed(inode)) {
		inode->i_private = upperinode;
		__insert_inode_hash(inode, (unsigned long) upperinode);
	}
}

void ovl_dentry_version_inc(struct dentry *dentry, bool impurity)
{
	struct inode *inode = d_inode(dentry);

	WARN_ON(!inode_is_locked(inode));
<<<<<<< HEAD
	OVL_I(inode)->version++;
=======
	/*
	 * Version is used by readdir code to keep cache consistent.  For merge
	 * dirs all changes need to be noted.  For non-merge dirs, cache only
	 * contains impure (ones which have been copied up and have origins)
	 * entries, so only need to note changes to impure entries.
	 */
	if (OVL_TYPE_MERGE(ovl_path_type(dentry)) || impurity)
		OVL_I(inode)->version++;
>>>>>>> bb176f67
}

u64 ovl_dentry_version_get(struct dentry *dentry)
{
	struct inode *inode = d_inode(dentry);

	WARN_ON(!inode_is_locked(inode));
	return OVL_I(inode)->version;
}

bool ovl_is_whiteout(struct dentry *dentry)
{
	struct inode *inode = dentry->d_inode;

	return inode && IS_WHITEOUT(inode);
}

struct file *ovl_path_open(struct path *path, int flags)
{
	return dentry_open(path, flags | O_NOATIME, current_cred());
}

int ovl_copy_up_start(struct dentry *dentry)
{
	struct ovl_inode *oi = OVL_I(d_inode(dentry));
	int err;

	err = mutex_lock_interruptible(&oi->lock);
	if (!err && ovl_dentry_has_upper_alias(dentry)) {
		err = 1; /* Already copied up */
		mutex_unlock(&oi->lock);
	}

	return err;
}

void ovl_copy_up_end(struct dentry *dentry)
{
	mutex_unlock(&OVL_I(d_inode(dentry))->lock);
}

bool ovl_check_dir_xattr(struct dentry *dentry, const char *name)
{
	int res;
	char val;

	if (!d_is_dir(dentry))
		return false;

	res = vfs_getxattr(dentry, name, &val, 1);
	if (res == 1 && val == 'y')
		return true;

	return false;
}

int ovl_check_setxattr(struct dentry *dentry, struct dentry *upperdentry,
		       const char *name, const void *value, size_t size,
		       int xerr)
{
	int err;
	struct ovl_fs *ofs = dentry->d_sb->s_fs_info;

	if (ofs->noxattr)
		return xerr;

	err = ovl_do_setxattr(upperdentry, name, value, size, 0);

	if (err == -EOPNOTSUPP) {
		pr_warn("overlayfs: cannot set %s xattr on upper\n", name);
		ofs->noxattr = true;
		return xerr;
	}

	return err;
}

int ovl_set_impure(struct dentry *dentry, struct dentry *upperdentry)
{
	int err;

	if (ovl_test_flag(OVL_IMPURE, d_inode(dentry)))
		return 0;

	/*
	 * Do not fail when upper doesn't support xattrs.
	 * Upper inodes won't have origin nor redirect xattr anyway.
	 */
	err = ovl_check_setxattr(dentry, upperdentry, OVL_XATTR_IMPURE,
				 "y", 1, 0);
	if (!err)
		ovl_set_flag(OVL_IMPURE, d_inode(dentry));

	return err;
}

void ovl_set_flag(unsigned long flag, struct inode *inode)
{
	set_bit(flag, &OVL_I(inode)->flags);
}

<<<<<<< HEAD
=======
void ovl_clear_flag(unsigned long flag, struct inode *inode)
{
	clear_bit(flag, &OVL_I(inode)->flags);
}

>>>>>>> bb176f67
bool ovl_test_flag(unsigned long flag, struct inode *inode)
{
	return test_bit(flag, &OVL_I(inode)->flags);
}

/**
 * Caller must hold a reference to inode to prevent it from being freed while
 * it is marked inuse.
 */
bool ovl_inuse_trylock(struct dentry *dentry)
{
	struct inode *inode = d_inode(dentry);
	bool locked = false;

	spin_lock(&inode->i_lock);
	if (!(inode->i_state & I_OVL_INUSE)) {
		inode->i_state |= I_OVL_INUSE;
		locked = true;
	}
	spin_unlock(&inode->i_lock);

	return locked;
}

void ovl_inuse_unlock(struct dentry *dentry)
{
	if (dentry) {
		struct inode *inode = d_inode(dentry);

		spin_lock(&inode->i_lock);
		WARN_ON(!(inode->i_state & I_OVL_INUSE));
		inode->i_state &= ~I_OVL_INUSE;
		spin_unlock(&inode->i_lock);
	}
}

<<<<<<< HEAD
/* Called must hold OVL_I(inode)->oi_lock */
=======
/* Caller must hold OVL_I(inode)->lock */
>>>>>>> bb176f67
static void ovl_cleanup_index(struct dentry *dentry)
{
	struct inode *dir = ovl_indexdir(dentry->d_sb)->d_inode;
	struct dentry *lowerdentry = ovl_dentry_lower(dentry);
	struct dentry *upperdentry = ovl_dentry_upper(dentry);
	struct dentry *index = NULL;
	struct inode *inode;
	struct qstr name;
	int err;

	err = ovl_get_index_name(lowerdentry, &name);
	if (err)
		goto fail;

	inode = d_inode(upperdentry);
	if (inode->i_nlink != 1) {
		pr_warn_ratelimited("overlayfs: cleanup linked index (%pd2, ino=%lu, nlink=%u)\n",
				    upperdentry, inode->i_ino, inode->i_nlink);
		/*
		 * We either have a bug with persistent union nlink or a lower
		 * hardlink was added while overlay is mounted. Adding a lower
		 * hardlink and then unlinking all overlay hardlinks would drop
		 * overlay nlink to zero before all upper inodes are unlinked.
		 * As a safety measure, when that situation is detected, set
		 * the overlay nlink to the index inode nlink minus one for the
		 * index entry itself.
		 */
		set_nlink(d_inode(dentry), inode->i_nlink - 1);
		ovl_set_nlink_upper(dentry);
		goto out;
	}

	inode_lock_nested(dir, I_MUTEX_PARENT);
	/* TODO: whiteout instead of cleanup to block future open by handle */
	index = lookup_one_len(name.name, ovl_indexdir(dentry->d_sb), name.len);
	err = PTR_ERR(index);
	if (!IS_ERR(index))
		err = ovl_cleanup(dir, index);
<<<<<<< HEAD
=======
	else
		index = NULL;

>>>>>>> bb176f67
	inode_unlock(dir);
	if (err)
		goto fail;

out:
	dput(index);
	return;

fail:
	pr_err("overlayfs: cleanup index of '%pd2' failed (%i)\n", dentry, err);
	goto out;
}

/*
 * Operations that change overlay inode and upper inode nlink need to be
 * synchronized with copy up for persistent nlink accounting.
 */
int ovl_nlink_start(struct dentry *dentry, bool *locked)
{
	struct ovl_inode *oi = OVL_I(d_inode(dentry));
	const struct cred *old_cred;
	int err;

	if (!d_inode(dentry) || d_is_dir(dentry))
		return 0;

	/*
	 * With inodes index is enabled, we store the union overlay nlink
	 * in an xattr on the index inode. When whiting out lower hardlinks
	 * we need to decrement the overlay persistent nlink, but before the
	 * first copy up, we have no upper index inode to store the xattr.
	 *
	 * As a workaround, before whiteout/rename over of a lower hardlink,
	 * copy up to create the upper index. Creating the upper index will
	 * initialize the overlay nlink, so it could be dropped if unlink
	 * or rename succeeds.
	 *
	 * TODO: implement metadata only index copy up when called with
	 *       ovl_copy_up_flags(dentry, O_PATH).
	 */
	if (ovl_indexdir(dentry->d_sb) && !ovl_dentry_has_upper_alias(dentry) &&
	    d_inode(ovl_dentry_lower(dentry))->i_nlink > 1) {
		err = ovl_copy_up(dentry);
		if (err)
			return err;
	}

	err = mutex_lock_interruptible(&oi->lock);
	if (err)
		return err;

	if (!ovl_test_flag(OVL_INDEX, d_inode(dentry)))
		goto out;

	old_cred = ovl_override_creds(dentry->d_sb);
	/*
	 * The overlay inode nlink should be incremented/decremented IFF the
	 * upper operation succeeds, along with nlink change of upper inode.
	 * Therefore, before link/unlink/rename, we store the union nlink
	 * value relative to the upper inode nlink in an upper inode xattr.
	 */
	err = ovl_set_nlink_upper(dentry);
	revert_creds(old_cred);

out:
	if (err)
		mutex_unlock(&oi->lock);
	else
		*locked = true;

	return err;
}

void ovl_nlink_end(struct dentry *dentry, bool locked)
{
	if (locked) {
		if (ovl_test_flag(OVL_INDEX, d_inode(dentry)) &&
		    d_inode(dentry)->i_nlink == 0) {
			const struct cred *old_cred;

			old_cred = ovl_override_creds(dentry->d_sb);
			ovl_cleanup_index(dentry);
			revert_creds(old_cred);
		}

		mutex_unlock(&OVL_I(d_inode(dentry))->lock);
	}
<<<<<<< HEAD
=======
}

int ovl_lock_rename_workdir(struct dentry *workdir, struct dentry *upperdir)
{
	/* Workdir should not be the same as upperdir */
	if (workdir == upperdir)
		goto err;

	/* Workdir should not be subdir of upperdir and vice versa */
	if (lock_rename(workdir, upperdir) != NULL)
		goto err_unlock;

	return 0;

err_unlock:
	unlock_rename(workdir, upperdir);
err:
	pr_err("overlayfs: failed to lock workdir+upperdir\n");
	return -EIO;
>>>>>>> bb176f67
}<|MERGE_RESOLUTION|>--- conflicted
+++ resolved
@@ -143,7 +143,6 @@
 struct dentry *ovl_dentry_upper(struct dentry *dentry)
 {
 	return ovl_upperdentry_dereference(OVL_I(d_inode(dentry)));
-<<<<<<< HEAD
 }
 
 struct dentry *ovl_dentry_lower(struct dentry *dentry)
@@ -151,8 +150,6 @@
 	struct ovl_entry *oe = dentry->d_fsdata;
 
 	return oe->numlower ? oe->lowerstack[0].dentry : NULL;
-=======
->>>>>>> bb176f67
 }
 
 struct dentry *ovl_dentry_real(struct dentry *dentry)
@@ -160,18 +157,13 @@
 	return ovl_dentry_upper(dentry) ?: ovl_dentry_lower(dentry);
 }
 
-<<<<<<< HEAD
 struct dentry *ovl_i_dentry_upper(struct inode *inode)
 {
 	return ovl_upperdentry_dereference(OVL_I(inode));
-=======
-	return oe->numlower ? oe->lowerstack[0].dentry : NULL;
->>>>>>> bb176f67
 }
 
 struct inode *ovl_inode_upper(struct inode *inode)
 {
-<<<<<<< HEAD
 	struct dentry *upperdentry = ovl_i_dentry_upper(inode);
 
 	return upperdentry ? d_inode(upperdentry) : NULL;
@@ -188,49 +180,14 @@
 }
 
 
-struct ovl_dir_cache *ovl_dir_cache(struct dentry *dentry)
-{
-	return OVL_I(d_inode(dentry))->cache;
-=======
-	return ovl_dentry_upper(dentry) ?: ovl_dentry_lower(dentry);
-}
-
-struct dentry *ovl_i_dentry_upper(struct inode *inode)
-{
-	return ovl_upperdentry_dereference(OVL_I(inode));
-}
-
-struct inode *ovl_inode_upper(struct inode *inode)
-{
-	struct dentry *upperdentry = ovl_i_dentry_upper(inode);
-
-	return upperdentry ? d_inode(upperdentry) : NULL;
-}
-
-struct inode *ovl_inode_lower(struct inode *inode)
-{
-	return OVL_I(inode)->lower;
-}
-
-struct inode *ovl_inode_real(struct inode *inode)
-{
-	return ovl_inode_upper(inode) ?: ovl_inode_lower(inode);
->>>>>>> bb176f67
-}
-
-
 struct ovl_dir_cache *ovl_dir_cache(struct inode *inode)
 {
-<<<<<<< HEAD
-	OVL_I(d_inode(dentry))->cache = cache;
-=======
 	return OVL_I(inode)->cache;
 }
 
 void ovl_set_dir_cache(struct inode *inode, struct ovl_dir_cache *cache)
 {
 	OVL_I(inode)->cache = cache;
->>>>>>> bb176f67
 }
 
 bool ovl_dentry_is_opaque(struct dentry *dentry)
@@ -323,9 +280,6 @@
 	struct inode *inode = d_inode(dentry);
 
 	WARN_ON(!inode_is_locked(inode));
-<<<<<<< HEAD
-	OVL_I(inode)->version++;
-=======
 	/*
 	 * Version is used by readdir code to keep cache consistent.  For merge
 	 * dirs all changes need to be noted.  For non-merge dirs, cache only
@@ -334,7 +288,6 @@
 	 */
 	if (OVL_TYPE_MERGE(ovl_path_type(dentry)) || impurity)
 		OVL_I(inode)->version++;
->>>>>>> bb176f67
 }
 
 u64 ovl_dentry_version_get(struct dentry *dentry)
@@ -436,14 +389,11 @@
 	set_bit(flag, &OVL_I(inode)->flags);
 }
 
-<<<<<<< HEAD
-=======
 void ovl_clear_flag(unsigned long flag, struct inode *inode)
 {
 	clear_bit(flag, &OVL_I(inode)->flags);
 }
 
->>>>>>> bb176f67
 bool ovl_test_flag(unsigned long flag, struct inode *inode)
 {
 	return test_bit(flag, &OVL_I(inode)->flags);
@@ -480,11 +430,7 @@
 	}
 }
 
-<<<<<<< HEAD
-/* Called must hold OVL_I(inode)->oi_lock */
-=======
 /* Caller must hold OVL_I(inode)->lock */
->>>>>>> bb176f67
 static void ovl_cleanup_index(struct dentry *dentry)
 {
 	struct inode *dir = ovl_indexdir(dentry->d_sb)->d_inode;
@@ -523,12 +469,9 @@
 	err = PTR_ERR(index);
 	if (!IS_ERR(index))
 		err = ovl_cleanup(dir, index);
-<<<<<<< HEAD
-=======
 	else
 		index = NULL;
 
->>>>>>> bb176f67
 	inode_unlock(dir);
 	if (err)
 		goto fail;
@@ -616,8 +559,6 @@
 
 		mutex_unlock(&OVL_I(d_inode(dentry))->lock);
 	}
-<<<<<<< HEAD
-=======
 }
 
 int ovl_lock_rename_workdir(struct dentry *workdir, struct dentry *upperdir)
@@ -637,5 +578,4 @@
 err:
 	pr_err("overlayfs: failed to lock workdir+upperdir\n");
 	return -EIO;
->>>>>>> bb176f67
 }