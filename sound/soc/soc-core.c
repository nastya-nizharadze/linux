--- conflicted
+++ resolved
@@ -1027,7 +1027,6 @@
 			order++) {
 		for (dai = 0; dai < card->num_rtd; dai++)
 			soc_remove_link_dais(card, dai, order);
-<<<<<<< HEAD
 	}
 
 	for (order = SND_SOC_COMP_ORDER_FIRST; order <= SND_SOC_COMP_ORDER_LAST;
@@ -1036,16 +1035,6 @@
 			soc_remove_link_components(card, dai, order);
 	}
 
-=======
-	}
-
-	for (order = SND_SOC_COMP_ORDER_FIRST; order <= SND_SOC_COMP_ORDER_LAST;
-			order++) {
-		for (dai = 0; dai < card->num_rtd; dai++)
-			soc_remove_link_components(card, dai, order);
-	}
-
->>>>>>> 9450d57e
 	card->num_rtd = 0;
 }
 
